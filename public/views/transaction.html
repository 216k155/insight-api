<div data-ng-include src="'/views/includes/connection.html'"></div>
<section data-ng-controller="transactionsController" data-ng-init="findThis()">
<<<<<<< HEAD
  
  <div class="row ng-cloak" data-ng-clock data-ng-if="tx.txid">
    <div class="col-xs-12 col-gray col-gray-fixed">
      <h1 class="text-center">Transaction</h1>
      <div class="m20v text-center text-muted" data-ng-if="!tx.txid">
        <span>Loading Transaction...</span>
=======
<div class="row">
  <div class="col-xs-12 col-gray col-gray-fixed">
    <h1 class="text-center">Transaction</h1>
    <div class="tx-id">
      <span class="glyphicon glyphicon-transfer"></span>
    </div>
    <div class="m10v">
      <button class="btn-copy pull-right" clip-copy="tx.txid"></button>
      <div class="ellipsis">
        <a class="txid" href="/tx/{{tx.txid}}">{{tx.txid}}</a>
>>>>>>> d8092e45
      </div>
      <div class="ng-cloak" data-ng-cloak data-ng-if="tx.txid">
        <div class="tx-id">
          <span class="glyphicon glyphicon-retweet"></span>
        </div>
        <div class="m10v">
          <button class="btn-copy pull-right" clip-copy="tx.txid"></button>
          <div class="ellipsis">
            <a class="txid" href="/tx/{{tx.txid}}">{{tx.txid}}</a>
          </div>
        </div>
        <h4>Summary</h4>
        <table class="table" style="table-layout: fixed">
          <tbody>
          <tr>
            <td><strong> Size </strong></td>
            <td class="text-muted text-right">{{tx.size}} (bytes)</td>
          </tr>
          <tr>
            <td><strong>Received Time </strong></td>
            <td data-ng-show="tx.firstSeenTs" class="text-muted text-right">{{tx.firstSeenTs * 1000|date:'medium'}}</td>
            <td data-ng-show="!tx.firstSeenTs" class="text-muted text-right">N/A</td>
          </tr>
          <tr>
            <td><strong>Mined Time </strong></td>
            <td data-ng-show="tx.time" class="text-muted text-right">{{tx.time * 1000|date:'medium'}}</td>
            <td data-ng-show="!tx.time" class="text-muted text-right">N/A</td>
          </tr>

          </tbody>
        </table>
      </div>
      <div data-ng-include src="'/views/includes/currency.html'"></div>
    </div>
    <div class="col-xs-12 col-md-9 col-md-offset-3">
      <h2>
        Details
        <small>View information about a bitcoin transaction</small>
      </h2>
      <div class="progress progress-striped active" data-ng-if="!tx.txid">
        <div class="progress-bar progress-bar-info" style="width: 100%">
          <span>Loading Transaction Details...</span>
        </div>
      </div>
      <div class="block-tx ng-cloak" data-ng-cloak data-ng-if="tx.txid">
        <div data-ng-include src="'/views/transaction/tx.html'"></div>
      </div>
      <div class="ng-cloak" data-ng-cloak data-ng-if="tx.txid && !tx.isCoinBase">
        <h2>Inputs and Outputs</h2>
        <table class="table">
          <tbody>
          <tr>
            <td><strong>Total Input</strong></td>
            <td class="text-muted text-right">{{$root.currency.getConvertion(tx.valueIn)}}</td>
          </tr>
          <tr>
            <td><strong>Total Output</strong></td>
            <td class="text-muted text-right">{{$root.currency.getConvertion(tx.valueOut)}}</td>
          </tr>
          <tr>
            <td><strong>Fees</strong></td>
            <td class="text-muted text-right">{{$root.currency.getConvertion(tx.fees)}}</td>
          </tr>
          </tbody>
        </table>
      </div>
    </div>
  </div>
</section><|MERGE_RESOLUTION|>--- conflicted
+++ resolved
@@ -1,24 +1,11 @@
 <div data-ng-include src="'/views/includes/connection.html'"></div>
 <section data-ng-controller="transactionsController" data-ng-init="findThis()">
-<<<<<<< HEAD
   
-  <div class="row ng-cloak" data-ng-clock data-ng-if="tx.txid">
+  <div class="row ng-cloak" data-ng-cloak data-ng-if="tx.txid">
     <div class="col-xs-12 col-gray col-gray-fixed">
       <h1 class="text-center">Transaction</h1>
       <div class="m20v text-center text-muted" data-ng-if="!tx.txid">
         <span>Loading Transaction...</span>
-=======
-<div class="row">
-  <div class="col-xs-12 col-gray col-gray-fixed">
-    <h1 class="text-center">Transaction</h1>
-    <div class="tx-id">
-      <span class="glyphicon glyphicon-transfer"></span>
-    </div>
-    <div class="m10v">
-      <button class="btn-copy pull-right" clip-copy="tx.txid"></button>
-      <div class="ellipsis">
-        <a class="txid" href="/tx/{{tx.txid}}">{{tx.txid}}</a>
->>>>>>> d8092e45
       </div>
       <div class="ng-cloak" data-ng-cloak data-ng-if="tx.txid">
         <div class="tx-id">
@@ -87,4 +74,4 @@
       </div>
     </div>
   </div>
-</section>+</section>
