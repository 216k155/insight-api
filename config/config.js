'use strict';

var path = require('path'),
  fs = require('fs'),
  rootPath = path.normalize(__dirname + '/..'),
  env,
  db,
  port,
  b_port,
  p2p_port;

var packageStr = fs.readFileSync('package.json');
var version = JSON.parse(packageStr).version;


function getUserHome() {
  return process.env[(process.platform == 'win32') ? 'USERPROFILE' : 'HOME'];
}

var home = process.env.INSIGHT_DB || (getUserHome() + '/.insight');

if (process.env.INSIGHT_NETWORK === 'livenet') {
  env = 'livenet';
  db = home;
  port = '3000';
  b_port = '8332';
  p2p_port = '8333';
} else {
  env = 'testnet';
  db = home + '/testnet';
  port = '3001';
  b_port = '18332';
  p2p_port = '18333';
}


switch (process.env.NODE_ENV) {
  case 'production':
    env += '';
    break;
  case 'test':
    env += ' - test environment';
    break;
  default:
    env += ' - development';
    break;
}

var network = process.env.INSIGHT_NETWORK || 'testnet';

var dataDir = process.env.BITCOIND_DATADIR;
var isWin = /^win/.test(process.platform);
var isMac = /^darwin/.test(process.platform);
var isLinux = /^linux/.test(process.platform);
if (!dataDir) {
  if (isWin) dataDir = '%APPDATA%\\Bitcoin\\';
  if (isMac) dataDir = process.env.HOME + '/Library/Application Support/Bitcoin/';
  if (isLinux) dataDir = process.env.HOME + '/.bitcoin/';
}
dataDir += network === 'testnet' ? 'testnet3' : '';

var safeConfirmations = process.env.INSIGHT_SAFE_CONFIRMATIONS || 6;
var ignoreCache = process.env.INSIGHT_IGNORE_CACHE || 0;


var bitcoindConf = {
  protocol: process.env.BITCOIND_PROTO || 'http',
  user: process.env.BITCOIND_USER || 'user',
  pass: process.env.BITCOIND_PASS || 'pass',
  host: process.env.BITCOIND_HOST || '127.0.0.1',
  port: process.env.BITCOIND_PORT || b_port,
  p2pPort: process.env.BITCOIND_P2P_PORT || p2p_port,
  p2pHost: process.env.BITCOIND_P2P_HOST || process.env.BITCOIND_HOST || '127.0.0.1',
  dataDir: dataDir,
  // DO NOT CHANGE THIS!
  disableAgent: true
};

/*jshint multistr: true */
console.log(
  '\n\
    ____           _       __    __     ___          _ \n\
   /  _/___  _____(_)___ _/ /_  / /_   /   |  ____  (_)\n\
   / // __ \\/ ___/ / __ `/ __ \\/ __/  / /\| \| / __ \\/ / \n\
 _/ // / / (__  ) / /_/ / / / / /_   / ___ |/ /_/ / /  \n\
/___/_/ /_/____/_/\\__, /_/ /_/\\__/  /_/  |_/ .___/_/   \n\
                 /____/                   /_/           \n\
\n\t\t\t\t\t\tv%s\n\
  # Configuration:\n\
\t\tNetwork: %s\tINSIGHT_NETWORK\n\
\t\tDatabase Path:  %s\tINSIGHT_DB\n\
\t\tSafe Confirmations:  %s\tINSIGHT_SAFE_CONFIRMATIONS\n\
\t\tIgnore Cache:  %s\tINSIGHT_IGNORE_CACHE\n\
 # Bicoind Connection configuration:\n\
\t\tRPC Username: %s\tBITCOIND_USER\n\
\t\tRPC Password: %s\tBITCOIND_PASS\n\
\t\tRPC Protocol: %s\tBITCOIND_PROTO\n\
\t\tRPC Host: %s\tBITCOIND_HOST\n\
\t\tRPC Port: %s\tBITCOIND_PORT\n\
\t\tP2P Host: %s\tBITCOIND_P2P_HOST\n\
\t\tP2P Port: %s\tBITCOIND_P2P_PORT\n\
\t\tData Dir: %s\tBITCOIND_DATADIR\n\
\t\t%s\n\
\nChange setting by assigning the enviroment variables in the last column. Example:\n\
 $ INSIGHT_NETWORK="testnet" BITCOIND_HOST="123.123.123.123" ./insight.js\
\n\n',
<<<<<<< HEAD
version,
network, home, safeConfirmations, ignoreCache?'yes':'no',
bitcoindConf.user,
bitcoindConf.pass?'Yes(hidden)':'No',
bitcoindConf.protocol,
bitcoindConf.host,
bitcoindConf.port,
bitcoindConf.p2pHost,
bitcoindConf.p2pPort,
dataDir+(network==='testnet'?'*':''),
(network==='testnet'?'* (/testnet3 is added automatically)':'')
=======
  version,
  network, home, safeConfirmations, ignoreCache ? 'yes' : 'no',
  bitcoindConf.user,
  bitcoindConf.pass ? 'Yes(hidden)' : 'No',
  bitcoindConf.protocol,
  bitcoindConf.host,
  bitcoindConf.port,
  bitcoindConf.p2pPort,
  dataDir + (network === 'testnet' ? '*' : ''), (network === 'testnet' ? '* (/testnet3 is added automatically)' : '')
>>>>>>> eaedda5a
);


if (!fs.existsSync(db)) {
  var err = fs.mkdirSync(db);
  if (err) {
    console.log(err);
    console.log("## ERROR! Can't create insight directory! \n");
    console.log('\tPlease create it manually: ', db);
    process.exit(-1);
  }
}

module.exports = {
  root: rootPath,
  publicPath: process.env.INSIGHT_PUBLIC_PATH || false,
  appName: 'Insight ' + env,
  apiPrefix: '/api',
  port: port,
  leveldb: db,
  bitcoind: bitcoindConf,
  network: network,
  disableP2pSync: false,
  disableHistoricSync: false,
  poolMatchFile: rootPath + '/etc/minersPoolStrings.json',

  // Time to refresh the currency rate. In minutes
  currencyRefresh: 10,
  keys: {
    segmentio: process.env.INSIGHT_SEGMENTIO_KEY
  },
  safeConfirmations: safeConfirmations, // PLEASE NOTE THAT *FULL RESYNC* IS NEEDED TO CHANGE safeConfirmations
  ignoreCache: ignoreCache,
};<|MERGE_RESOLUTION|>--- conflicted
+++ resolved
@@ -104,19 +104,6 @@
 \nChange setting by assigning the enviroment variables in the last column. Example:\n\
  $ INSIGHT_NETWORK="testnet" BITCOIND_HOST="123.123.123.123" ./insight.js\
 \n\n',
-<<<<<<< HEAD
-version,
-network, home, safeConfirmations, ignoreCache?'yes':'no',
-bitcoindConf.user,
-bitcoindConf.pass?'Yes(hidden)':'No',
-bitcoindConf.protocol,
-bitcoindConf.host,
-bitcoindConf.port,
-bitcoindConf.p2pHost,
-bitcoindConf.p2pPort,
-dataDir+(network==='testnet'?'*':''),
-(network==='testnet'?'* (/testnet3 is added automatically)':'')
-=======
   version,
   network, home, safeConfirmations, ignoreCache ? 'yes' : 'no',
   bitcoindConf.user,
@@ -124,9 +111,9 @@
   bitcoindConf.protocol,
   bitcoindConf.host,
   bitcoindConf.port,
+  bitcoindConf.p2pHost,
   bitcoindConf.p2pPort,
   dataDir + (network === 'testnet' ? '*' : ''), (network === 'testnet' ? '* (/testnet3 is added automatically)' : '')
->>>>>>> eaedda5a
 );
 
 
