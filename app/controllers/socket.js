--- conflicted
+++ resolved
@@ -27,9 +27,5 @@
 };
 
 module.exports.broadcastSyncInfo = function(syncInfo) {
-<<<<<<< HEAD
-  ios.sockets.emit('status', syncInfo);
-=======
   ios.sockets.emit('sync', syncInfo);
->>>>>>> 465e4698
 };