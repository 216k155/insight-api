# from https://github.com/github/gitignore/blob/master/Node.gitignore
lib-cov
*.seed
*.log
*.csv
*.dat
*.out
*.pid
*.gz
*.swp
tags
pids
logs
results
build

node_modules

# extras
*.swp
*.swo
*~
.project
peerdb.json

npm-debug.log
.nodemonignore

.DS_Store
public/lib/*
<<<<<<< HEAD
db/*

public/js/*
public/css/*
=======
db/txs/*
db/blocks/*
>>>>>>> 3b098b28
<|MERGE_RESOLUTION|>--- conflicted
+++ resolved
@@ -28,12 +28,8 @@
 
 .DS_Store
 public/lib/*
-<<<<<<< HEAD
-db/*
+db/txs/*
+db/blocks/*
 
 public/js/*
-public/css/*
-=======
-db/txs/*
-db/blocks/*
->>>>>>> 3b098b28
+public/css/*